--- conflicted
+++ resolved
@@ -60,13 +60,7 @@
       - name: build
         run: cargo build
       - name: test
-<<<<<<< HEAD
         run: cargo test
-        env:
-          RUST_BACKTRACE: 1
-=======
-        run: cargo test -- || true
->>>>>>> dfaf8604
   mac:
     runs-on: macos-latest
     strategy:
@@ -87,10 +81,7 @@
       - name: build
         run: cargo build
       - name: test
-<<<<<<< HEAD
         run: cargo test
-        env:
-          RUST_BACKTRACE: 1
   coverage:
     runs-on: ubuntu-latest
     strategy:
@@ -107,7 +98,4 @@
           toolchain: ${{ matrix.version }}
           override: true
       - name: coverage
-        run: cargo run -- tarpaulin --engine llvm --coveralls ${{ secrets.COVERALLS_TOKEN }}
-=======
-        run: cargo test -- || true
->>>>>>> dfaf8604
+        run: cargo run -- tarpaulin --engine llvm --coveralls ${{ secrets.COVERALLS_TOKEN }}
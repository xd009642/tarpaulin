--- conflicted
+++ resolved
@@ -272,13 +272,12 @@
 }
 
 #[test]
-<<<<<<< HEAD
 fn rustflags_handling() {
     check_percentage("rustflags", 0.0f64, true);
-=======
+}
+
 fn follow_exes_down() {
     let mut config = Config::default();
     config.follow_exec = true;
     check_percentage_with_config("follow_exe", 1.0f64, true, config);
->>>>>>> de0c14c0
 }
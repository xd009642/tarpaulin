use crate::config::*;
use crate::errors::RunError;
use crate::path_utils::get_source_walker;
use cargo_metadata::{diagnostic::DiagnosticLevel, CargoOpt, Message, Metadata, MetadataCommand};
use lazy_static::lazy_static;
use regex::Regex;
use serde::{Deserialize, Serialize};
use std::collections::{HashMap, HashSet};
use std::env;
use std::fs::{read_dir, read_to_string, remove_dir_all, File};
use std::io;
use std::io::{BufRead, BufReader};
use std::path::{Component, Path, PathBuf};
use std::process::{Command, Stdio};

use toml::Value;
use tracing::{error, trace, warn};
use walkdir::{DirEntry, WalkDir};

#[derive(Copy, Clone, Debug, Eq, PartialEq, Hash, Ord, PartialOrd)]
enum Channel {
    Stable,
    Beta,
    Nightly,
}

#[derive(Clone, Debug, Eq, PartialEq, Hash, Ord, PartialOrd)]
struct CargoVersionInfo {
    major: usize,
    minor: usize,
    channel: Channel,
    year: usize,
    month: usize,
    day: usize,
}

impl CargoVersionInfo {
    fn supports_llvm_cov(&self) -> bool {
        self.minor >= 50 && self.channel == Channel::Nightly
    }
}

#[derive(Clone, PartialEq, Eq, PartialOrd, Ord, Hash, Deserialize, Serialize)]
pub struct TestBinary {
    path: PathBuf,
    ty: Option<RunType>,
    cargo_dir: Option<PathBuf>,
    pkg_name: Option<String>,
    pkg_version: Option<String>,
    pkg_authors: Option<Vec<String>>,
    should_panic: bool,
}

#[derive(Clone, Debug)]
struct DocTestBinaryMeta {
    prefix: String,
    line: usize,
}

impl TestBinary {
    pub fn new(path: PathBuf, ty: Option<RunType>) -> Self {
        Self {
            path,
            ty,
            pkg_name: None,
            pkg_version: None,
            pkg_authors: None,
            cargo_dir: None,
            should_panic: false,
        }
    }

    pub fn path(&self) -> &Path {
        &self.path
    }

    pub fn run_type(&self) -> Option<RunType> {
        self.ty
    }

    pub fn manifest_dir(&self) -> &Option<PathBuf> {
        &self.cargo_dir
    }

    pub fn pkg_name(&self) -> &Option<String> {
        &self.pkg_name
    }

    pub fn pkg_version(&self) -> &Option<String> {
        &self.pkg_version
    }

    pub fn pkg_authors(&self) -> &Option<Vec<String>> {
        &self.pkg_authors
    }

    /// Should be `false` for normal tests and for doctests either `true` or
    /// `false` depending on the test attribute
    pub fn should_panic(&self) -> bool {
        self.should_panic
    }
}

impl DocTestBinaryMeta {
    fn new<P: AsRef<Path>>(test: P) -> Option<Self> {
        if let Some(Component::Normal(folder)) = test.as_ref().components().nth_back(1) {
            let temp = folder.to_string_lossy();
            let file_end = temp.rfind("rs").map(|i| i + 2)?;
            let end = temp.rfind('_')?;
            if end > file_end + 1 {
                let line = temp[(file_end + 1)..end].parse::<usize>().ok()?;
                Some(Self {
                    prefix: temp[..file_end].to_string(),
                    line,
                })
            } else {
                None
            }
        } else {
            None
        }
    }
}

lazy_static! {
    static ref CARGO_VERSION_INFO: Option<CargoVersionInfo> = {
        let version_info = Regex::new(
            r"cargo (\d)\.(\d+)\.\d+([\-betanightly]*) \([[:alnum:]]+ (\d{4})-(\d{2})-(\d{2})\)",
        )
        .unwrap();
        Command::new("cargo")
            .arg("--version")
            .output()
            .map(|x| {
                let s = String::from_utf8_lossy(&x.stdout);
                if let Some(cap) = version_info.captures(&s) {
                    let major = cap[1].parse().unwrap();
                    let minor = cap[2].parse().unwrap();
                    // We expect a string like `cargo 1.50.0-nightly (a0f433460 2020-02-01)
                    // the version number either has `-nightly` `-beta` or empty for stable
                    let channel = match &cap[3] {
                        "-nightly" => Channel::Nightly,
                        "-beta" => Channel::Beta,
                        _ => Channel::Stable,
                    };
                    let year = cap[4].parse().unwrap();
                    let month = cap[5].parse().unwrap();
                    let day = cap[6].parse().unwrap();
                    Some(CargoVersionInfo {
                        major,
                        minor,
                        channel,
                        year,
                        month,
                        day,
                    })
                } else {
                    None
                }
            })
            .unwrap_or(None)
    };
}

pub fn get_tests(config: &Config) -> Result<Vec<TestBinary>, RunError> {
    let mut result = vec![];
    let manifest = match config.manifest.as_path().to_str() {
        Some(s) => s,
        None => "Cargo.toml",
    };
    let metadata = MetadataCommand::new()
        .manifest_path(manifest)
        .features(CargoOpt::AllFeatures)
        .exec()
        .map_err(|e| RunError::Cargo(e.to_string()))?;

    for ty in &config.run_types {
        run_cargo(&metadata, manifest, config, Some(*ty), &mut result)?;
    }
    if config.has_named_tests() {
        run_cargo(&metadata, manifest, config, None, &mut result)?
    } else if config.run_types.is_empty() {
        let ty = if config.command == Mode::Test {
            Some(RunType::Tests)
        } else {
            None
        };
        run_cargo(&metadata, manifest, config, ty, &mut result)?;
    }
    Ok(result)
}

fn run_cargo(
    metadata: &Metadata,
    manifest: &str,
    config: &Config,
    ty: Option<RunType>,
    result: &mut Vec<TestBinary>,
) -> Result<(), RunError> {
    let mut cmd = create_command(manifest, config, ty);
    if ty != Some(RunType::Doctests) {
        cmd.stdout(Stdio::piped());
    } else {
        clean_doctest_folder(&config.doctest_dir());
        cmd.stdout(Stdio::null());
    }
    trace!("Running command {:?}", cmd);
    let mut child = cmd.spawn().map_err(|e| RunError::Cargo(e.to_string()))?;

    if ty != Some(RunType::Doctests) {
        let mut package_ids = vec![];
        let reader = std::io::BufReader::new(child.stdout.take().unwrap());
        let mut error = None;
        for msg in Message::parse_stream(reader) {
            match msg {
                Ok(Message::CompilerArtifact(art)) => {
                    if let Some(path) = art.executable {
                        if !art.profile.test && config.command == Mode::Test {
                            continue;
                        }
                        result.push(TestBinary::new(path, ty));
                        package_ids.push(art.package_id.clone());
                    }
                }
                Ok(Message::CompilerMessage(m)) => match m.message.level {
                    DiagnosticLevel::Error | DiagnosticLevel::Ice => {
                        let msg = format!("{}: {}", m.target.name, m.message.message);
                        error = Some(RunError::TestCompile(msg));
                        break;
                    }
                    _ => {}
                },
                Err(e) => {
                    error!("Error parsing cargo messages {}", e);
                }
                _ => {}
            }
        }
        let status = child.wait().unwrap();
        if let Some(error) = error {
            return Err(error);
        }
        if !status.success() {
            return Err(RunError::Cargo("cargo run failed".to_string()));
        };
        for (res, package) in result.iter_mut().zip(package_ids.iter()) {
            let package = &metadata[package];
            res.cargo_dir = package.manifest_path.parent().map(|x| x.to_path_buf());
            res.pkg_name = Some(package.name.clone());
            res.pkg_version = Some(package.version.to_string());
            res.pkg_authors = Some(package.authors.clone());
        }
        child.wait().map_err(|e| RunError::Cargo(e.to_string()))?;
    } else {
        // need to wait for compiling to finish before getting doctests
        // also need to wait with output to ensure the stdout buffer doesn't fill up
        let out = child
            .wait_with_output()
            .map_err(|e| RunError::Cargo(e.to_string()))?;
        if !out.status.success() {
            error!("Building doctests failed");
            return Err(RunError::Cargo("Building doctest failed".to_string()));
        }
        let walker = WalkDir::new(&config.doctest_dir()).into_iter();
        let dir_entries = walker
            .filter_map(|e| e.ok())
            .filter(|e| matches!(e.metadata(), Ok(ref m) if m.is_file() && m.len() != 0))
            .collect::<Vec<_>>();
        let should_panics = get_panic_candidates(&dir_entries, config);
        for dt in &dir_entries {
            let mut tb = TestBinary::new(dt.path().to_path_buf(), ty);
            // Now to do my magic!
            if let Some(meta) = DocTestBinaryMeta::new(dt.path()) {
                if let Some(lines) = should_panics.get(&meta.prefix) {
                    tb.should_panic |= lines.contains(&meta.line);
                }
            }
            result.push(tb);
        }
    }
    Ok(())
}

fn convert_to_prefix(p: &Path) -> Option<String> {
    // Need to go from directory after last one with Cargo.toml
    let convert_name = |p: &Path| {
        if let Some(s) = p.file_name() {
            s.to_str().map(|x| x.replace('.', "_")).unwrap_or_default()
        } else {
            String::new()
        }
    };
    let mut buffer = vec![convert_name(p)];
    let mut parent = p.parent();
    while let Some(path_temp) = parent {
        if !path_temp.join("Cargo.toml").exists() {
            buffer.insert(0, convert_name(path_temp));
        } else {
            break;
        }
        parent = path_temp.parent();
    }
    if buffer.is_empty() {
        None
    } else {
        Some(buffer.join("_"))
    }
}

fn is_prefix_match(prefix: &str, entry: &Path) -> bool {
    convert_to_prefix(entry)
        .map(|s| s.contains(prefix))
        .unwrap_or(false)
}

/// This returns a map of the string prefixes for the file in the doc test and a list of lines
/// which contain the string `should_panic` it makes no guarantees that all these lines are a
/// doctest attribute showing panic behaviour (but some of them will be)
///
/// Currently all doctest files take the pattern of `{name}_{line}_{number}` where name is the
/// path to the file with directory separators and dots replaced with underscores. Therefore
/// each name could potentially map to many files as `src_some_folder_foo_rs_0_1` could go to
/// `src/some/folder_foo.rs` or `src/some/folder/foo.rs` here we're going to work on a heuristic
/// that any matching file is good because we can't do any better
fn get_panic_candidates(tests: &[DirEntry], config: &Config) -> HashMap<String, Vec<usize>> {
    let mut result = HashMap::new();
    let mut checked_files = HashSet::new();
    let root = config.root();
    for test in tests {
        if let Some(test_binary) = DocTestBinaryMeta::new(test.path()) {
            for dir_entry in get_source_walker(config) {
                let path = dir_entry.path();
                if path.is_file() {
                    if let Some(p) = path_relative_from(path, &root) {
                        if is_prefix_match(&test_binary.prefix, &p) && !checked_files.contains(path)
                        {
                            checked_files.insert(path.to_path_buf());
                            let lines = find_panics_in_file(path).unwrap_or_default();
                            if !result.contains_key(&test_binary.prefix) {
                                result.insert(test_binary.prefix.clone(), lines);
                            } else if let Some(current_lines) = result.get_mut(&test_binary.prefix)
                            {
                                current_lines.extend_from_slice(&lines);
                            }
                        }
                    }
                }
            }
        } else {
            warn!(
                "Invalid characters in name of doctest {}",
                test.path().display()
            );
        }
    }
    result
}

fn find_panics_in_file(file: &Path) -> io::Result<Vec<usize>> {
    let f = File::open(file)?;
    let reader = BufReader::new(f);
    let lines = reader
        .lines()
        .enumerate()
        .filter(|(_, l)| {
            l.as_ref()
                .map(|x| x.contains("should_panic"))
                .unwrap_or(false)
        })
        .map(|(i, _)| i + 1) // Move from line index to line number
        .collect();
    Ok(lines)
}

fn create_command(manifest_path: &str, config: &Config, ty: Option<RunType>) -> Command {
    let mut test_cmd = Command::new("cargo");
    if ty == Some(RunType::Doctests) {
        if let Some(toolchain) = env::var("RUSTUP_TOOLCHAIN")
            .ok()
            .filter(|t| t.starts_with("nightly"))
        {
            test_cmd.args(&[format!("+{}", toolchain).as_str(), "test"]);
        } else {
            test_cmd.args(&["+nightly", "test"]);
        }
    } else {
        if let Ok(toolchain) = env::var("RUSTUP_TOOLCHAIN") {
            test_cmd.arg(format!("+{}", toolchain));
        }
        if config.command == Mode::Test {
            test_cmd.args(&["test", "--no-run"]);
        } else {
            test_cmd.arg("build");
        }
    }
    test_cmd.args(&["--message-format", "json", "--manifest-path", manifest_path]);
    if let Some(ty) = ty {
        match ty {
            RunType::Tests => test_cmd.arg("--tests"),
            RunType::Doctests => test_cmd.arg("--doc"),
            RunType::Benchmarks => test_cmd.arg("--benches"),
            RunType::Examples => test_cmd.arg("--examples"),
            RunType::AllTargets => test_cmd.arg("--all-targets"),
            RunType::Lib => test_cmd.arg("--lib"),
            RunType::Bins => test_cmd.arg("--bins"),
        };
    } else {
        for test in &config.test_names {
            test_cmd.arg("--test");
            test_cmd.arg(test);
        }
        for test in &config.bin_names {
            test_cmd.arg("--bin");
            test_cmd.arg(test);
        }
        for test in &config.example_names {
            test_cmd.arg("--example");
            test_cmd.arg(test);
        }
        for test in &config.bench_names {
            test_cmd.arg("--bench");
            test_cmd.arg(test);
        }
    }
    init_args(&mut test_cmd, config);
    setup_environment(&mut test_cmd, config);
    test_cmd
}

fn init_args(test_cmd: &mut Command, config: &Config) {
    if config.debug {
        test_cmd.arg("-vvv");
    }
    if config.locked {
        test_cmd.arg("--locked");
    }
    if config.frozen {
        test_cmd.arg("--frozen");
    }
    if config.no_fail_fast {
        test_cmd.arg("--no-fail-fast");
    }
    if let Some(profile) = config.profile.as_ref() {
        test_cmd.arg("--profile");
        test_cmd.arg(profile);
    }
    if let Some(jobs) = config.jobs {
        test_cmd.arg("--jobs");
        test_cmd.arg(jobs.to_string());
    }
    if let Some(features) = config.features.as_ref() {
        test_cmd.arg("--features");
        test_cmd.arg(features);
    }
    if config.all_targets {
        test_cmd.arg("--all-targets");
    }
    if config.all_features {
        test_cmd.arg("--all-features");
    }
    if config.no_default_features {
        test_cmd.arg("--no-default-features");
    }
    if config.all {
        test_cmd.arg("--workspace");
    }
    if config.release {
        test_cmd.arg("--release");
    }
    config.packages.iter().for_each(|package| {
        test_cmd.arg("--package");
        test_cmd.arg(package);
    });
    config.exclude.iter().for_each(|package| {
        test_cmd.arg("--exclude");
        test_cmd.arg(package);
    });
    test_cmd.arg("--color");
    test_cmd.arg(config.color.to_string().to_ascii_lowercase());
    if let Some(target) = config.target.as_ref() {
        test_cmd.args(&["--target", target]);
    }
    let args = vec![
        "--target-dir".to_string(),
        format!("{}", config.target_dir().display()),
    ];
    test_cmd.args(args);
    if config.offline {
        test_cmd.arg("--offline");
    }
    for feat in &config.unstable_features {
        test_cmd.arg(format!("-Z{}", feat));
    }
    if config.command == Mode::Test && !config.varargs.is_empty() {
        let mut args = vec!["--".to_string()];
        args.extend_from_slice(&config.varargs);
        test_cmd.args(args);
    }
}

/// Old doc tests that no longer exist or where the line have changed can persist so delete them to
/// avoid confusing the results
fn clean_doctest_folder<P: AsRef<Path>>(doctest_dir: P) {
    if let Ok(rd) = read_dir(doctest_dir.as_ref()) {
        rd.flat_map(|e| e.ok())
            .filter(|e| {
                e.path()
                    .components()
                    .next_back()
                    .map(|e| e.as_os_str().to_string_lossy().contains("rs"))
                    .unwrap_or(false)
            })
            .for_each(|e| {
                if let Err(err) = remove_dir_all(e.path()) {
                    warn!("Failed to delete {}: {}", e.path().display(), err);
                }
            });
    }
}

fn handle_llvm_flags(value: &mut String, config: &Config) {
    if (config.engine == TraceEngine::Auto || config.engine == TraceEngine::Llvm)
        && supports_llvm_coverage()
    {
        value.push_str("-Z instrument-coverage ");
    } else if config.engine == TraceEngine::Llvm {
        error!("unable to utilise llvm coverage, due to compiler support. Falling back to Ptrace");
    }
}

pub fn rustdoc_flags(config: &Config) -> String {
    const RUSTDOC: &str = "RUSTDOCFLAGS";
    let common_opts = " -C link-dead-code -C debuginfo=2 --cfg=tarpaulin ";
    let mut value = format!(
        "{} --persist-doctests {} -Z unstable-options ",
        common_opts,
        config.doctest_dir().display()
    );
    if let Ok(vtemp) = env::var(RUSTDOC) {
        if !vtemp.contains("--persist-doctests") {
            value.push_str(vtemp.as_ref());
        }
    }
    handle_llvm_flags(&mut value, config);
    value
}

fn look_for_rustflags_in_table(value: &Value) -> String {
    let table = value.as_table().unwrap();

    if let Some(rustflags) = table.get("rustflags") {
        let vec_of_flags: Vec<String> = rustflags
            .as_array()
            .unwrap()
            .into_iter()
            .filter_map(|x| x.as_str())
            .map(|x| x.to_string())
            .collect();

        vec_of_flags.join(" ")
    } else {
        String::new()
    }
}

fn look_for_rustflags_in_file(path: &Path) -> Option<String> {
    if let Ok(contents) = read_to_string(path) {
        let value = contents.parse::<Value>().ok()?;

        let rustflags_in_file: Vec<String> = value
            .as_table()?
            .into_iter()
            .map(|(s, v)| {
                if s.as_str() == "build" {
                    look_for_rustflags_in_table(v)
                } else {
                    String::new()
                }
            })
            .collect();

        Some(rustflags_in_file.join(" "))
    } else {
        None
    }
}

fn look_for_rustflags_in(path: &Path) -> Option<String> {
    let mut config_path = path.join("config");

    let rustflags = look_for_rustflags_in_file(&config_path);
    if rustflags.is_some() {
        return rustflags;
    }

    config_path.pop();
    config_path.push("config.toml");

    let rustflags = look_for_rustflags_in_file(&config_path);
    if rustflags.is_some() {
        return rustflags;
    }

    None
}

fn build_config_path(base: impl AsRef<Path>) -> PathBuf {
    let mut config_path = PathBuf::from(base.as_ref());
    config_path.push(base);
    config_path.push(".cargo");

    config_path
}

fn gather_config_rust_flags(config: &Config) -> String {
    if let Some(rustflags) = look_for_rustflags_in(&build_config_path(&config.root())) {
        return rustflags;
    }

    if let Ok(cargo_home_config) = env::var("CARGO_HOME") {
        if let Some(rustflags) = look_for_rustflags_in(&PathBuf::from(cargo_home_config)) {
            return rustflags;
        }
    }

    String::new()
}

pub fn rust_flags(config: &Config) -> String {
    const RUSTFLAGS: &str = "RUSTFLAGS";
    let mut value = " -C link-dead-code -C debuginfo=2 ".to_string();
    if !config.avoid_cfg_tarpaulin {
        value.push_str("--cfg=tarpaulin ");
    }
    if config.release {
        value.push_str("-C debug-assertions=off ");
    }
    handle_llvm_flags(&mut value, config);
    if let Ok(vtemp) = env::var(RUSTFLAGS) {
<<<<<<< HEAD
        value.push_str(vtemp.as_ref());
    } else {
        value.push_str(gather_config_rust_flags(config).as_ref());
=======
        lazy_static! {
            static ref DEBUG_INFO: Regex = Regex::new(r#"\-C\s*debuginfo=\d"#).unwrap();
        }
        value.push_str(&DEBUG_INFO.replace_all(&vtemp, " "));
>>>>>>> 89a593a0
    }
    value
}

fn setup_environment(cmd: &mut Command, config: &Config) {
    cmd.env("TARPAULIN", "1");
    let rustflags = "RUSTFLAGS";
    let value = rust_flags(config);
    cmd.env(rustflags, value);
    // doesn't matter if we don't use it
    let rustdoc = "RUSTDOCFLAGS";
    let value = rustdoc_flags(config);
    trace!("Setting RUSTDOCFLAGS='{}'", value);
    cmd.env(rustdoc, value);
}

fn supports_llvm_coverage() -> bool {
    if let Some(version) = CARGO_VERSION_INFO.as_ref() {
        version.supports_llvm_cov()
    } else {
        false
    }
}

#[cfg(test)]
mod tests {
    use super::*;

    #[test]
    fn llvm_cov_compatible_version() {
        let version = CargoVersionInfo {
            major: 1,
            minor: 50,
            channel: Channel::Nightly,
            year: 2020,
            month: 12,
            day: 22,
        };
        assert!(version.supports_llvm_cov());
    }

    #[test]
    fn llvm_cov_incompatible_version() {
        let mut version = CargoVersionInfo {
            major: 1,
            minor: 48,
            channel: Channel::Stable,
            year: 2020,
            month: 10,
            day: 14,
        };
        assert!(!version.supports_llvm_cov());
        version.channel = Channel::Beta;
        assert!(!version.supports_llvm_cov());
        version.minor = 50;
        assert!(!version.supports_llvm_cov());
        version.minor = 58;
        version.channel = Channel::Stable;
        assert!(!version.supports_llvm_cov());
    }
}<|MERGE_RESOLUTION|>--- conflicted
+++ resolved
@@ -637,16 +637,13 @@
     }
     handle_llvm_flags(&mut value, config);
     if let Ok(vtemp) = env::var(RUSTFLAGS) {
-<<<<<<< HEAD
         value.push_str(vtemp.as_ref());
     } else {
         value.push_str(gather_config_rust_flags(config).as_ref());
-=======
         lazy_static! {
             static ref DEBUG_INFO: Regex = Regex::new(r#"\-C\s*debuginfo=\d"#).unwrap();
         }
         value.push_str(&DEBUG_INFO.replace_all(&vtemp, " "));
->>>>>>> 89a593a0
     }
     value
 }

# Changelog

From 2019 onwards, all notable changes to tarpaulin will be documented in this
file.

<<<<<<< HEAD
## [Unreleased]
### Changed
- Don't disable ASLR if it's already disabled
=======
## [0.27.1] 2023-10-02
### Changed
- Restore casing of enum clap arguments e.g. `--out` so they match old behaviour
>>>>>>> 177fa281

## [0.27.0] 2023-09-17
### Added
- Added `--fail-immediately` flag to abort execution the moment the first test failure occurs

### Changed
- Upgraded from clap v2 to v4. This has a few changes, notably any arguments which can be specified more
than once require multiple entries so `--run-types doc test` needs to be turned into `--run-types doc --run-types test`
- Ignore attributes on methods, functions and trait methods

## [0.26.1] 2023-07-02
### Changed
- Expand doc test prefix to cover more of the directory tree to work with the new naming structure
- Handle -A -W and -D flags in the RUSTFLAGS deduplication
- Ignore `//` comments as well as `///`

## [0.26.0] 2023-06-16
### Changed
- Match `cargo test` behaviour for --no-fail-fast and report coverage when option is selected
- Simplify cargo version parsing for rust installed via distro package managers

### Removed
- Unused utility methods on json report type

### Fixed
- Fix handling of `--all-targets` flag

## [0.25.2] 2023-04-04
### Added
- Filtering for other test attributes such as `#[tokio::test]`

### Changed
- Update to newer faster `llvm_profparser`

## [0.25.1] 2023-02-26
### Changed
- Improve logs for processing stripped projects with ptrace
- Skip missing objects provided by `--objects` if they aren't present when getting reports
- No longer canonicalise potentially missing paths for `--objects`

## [0.25.0] 2023-01-30
### Added
- `--objects` argument to provide other object files with coverage information 
- `--no-dead-code` flag to avoid adding `-Clink-dead-code` to linker flags
- ptrace support for x86

### Changed
- Dumped traces are now saved to reports output directory
- Change event log name to print datetime stamps without colons or slashes so they'll save in other
operating systems
- Set `LLVM_PROFILE_FILE` for building tests and delete the generated profraws to ignore build script
coverage 
- Remove dependency on memmap
- Filter out expressions or items with `#[cfg_attr(tarpaulin, no_coverage)]`

## [0.24.0] 2023-01-24
### Added
- Merge rustdocflags field from `cargo/config.toml` with env tarpaulin sets

### Changed
- Create profraw folder if it doesn't exist
- Normalise UNC paths provided via env or CLI args
- Make output directory crate root if not provided
- If root is not provided fall-back to root from manifest for base directory when printing
reports not the current directory
- Change exclude-files pattern to use glob crate instead of a regex
- Set `LLVM_PROFILE_FILE` so profraw files go directly to target dir
- Make llvm coverage single threaded to avoid concurrency issues when writing profraw files

## [0.23.1] 2022-11-18
### Changed
- Fix linux cfg instead of ptrace\_supported cfg on event log for ARM linux builds

## [0.23.0] 2022-11-18
### Changed
- Look for existing profraws before spawning test
- Add empty `<a>` wrapping elements to improve mouseless navigation of HTML reports #1120 
- Disable ptrace engine support for non-x64 architectures

### Removed
- Travis install script - users should use one of the other fast install tools

## [0.22.0] 2022-10-09
### Added
- Working llvm coverage instrumentation (coverage now works on Mac and Windows!)
- `--post-test-delay` for tests which spawn a process (default 1s for llvm coverage)

### Changed
- Update quick-xml to 0.25
- Make --ignore-tests the default and add a flag --include-tests to reapply the old behaviour
- profraw files moved to `$TARGET_DIR/tarpaulin/profraws` (configurable via `Config::set_profraw_folder`)

## [0.21.0] 2022-08-30
### Changed
- Fix issue in parsing output from `cargo --version` with some beta versions (support beta.n)
- Forward `RUSTC_BOOTSTRAP` to cargo when building test binary #1074

## [0.20.1] 2022-05-24
### Added
- Added support for `--out stdout` to print uncovered lines without enabling `--verbose` logging

### Changed
- Add max line for each file into source analysis and filter out lines beyond this range #1016
- Reject traces with a line of 0

## [0.20.0] 2022-03-20
### Added

### Changed
- Stop adding `LD_LIBRARY_PATHS` to process env twice
- [Internal] can now run `cargo test` on tarpaulin without need of `--test-threads 1`
- Force --test-threads 1 for --follow-exec unless there's `--implicit-test-threads`
- Add markers to event log to show where state machine iterations start and end, fix fork parent tracing
- Handle exec following in vfork children
- Continue vfork parents so test execution isn't stalled when tracing children
- Make `--forward` default signal behaviour
- Fix follow-exec aliasing for config file
- Fix `force_clean` merging to take into account the default being true

## [0.19.1] 2022-01-16
### Added
- Added support for `RUST_TEST_THREADS` to specify test threads instead of --test-threads

### Changed
- Support skip-clean in config files and implement prioritisation in merges
- Fix issue where in a workspace with different run types the package IDs can become misaligned with test binaries

## [0.19.0] 2021-12-27
### Added
- Check build script output from cargo build and use it to set `LD_LIBRARY_PATH` to match cargo test behaviour
- `--implicit-test-flags` argument so that `--test-threads` isn't passed into the test binary

### Changed
- Parse RUSTFLAGS and RUSTDOCFLAGS to remove duplicate entries #891
- Explicitly pass `--test-threads` to test binary to counteract cpu affinity being set to 1 CPU

### Removed

## [0.18.5] 2021-11-05
### Added

### Changed
- Correct report line-rate in cobertura to use coverage percentage of `TraceMap` instead of averaging package line-rate

### Removed

## [0.18.4] 2021-11-04
### Added
- Support for `#[no_coverage]` to exclude expressions from coverage results

### Changed
- Add division by zero check for cobertura package line-rate

### Removed

## [0.18.3] 2021-10-24
### Added
- Added support for doctest `no_run` attribute
- Add support for source filter via inner attributes

### Changed
- [INTERNAL] Made link-dead-code apply for non-windows llvm instrumentation builds
- Consolidate fn/impl-fn/trait-fn source analysis to use same implementation for consistency
- Add check to make sure a `DirEntry` with a .rs extension is actually a file and not a directory fixes #857
- Make `path_utils`, `source_analysis` and `statemachine` public modules
- Add fork child to PID map to fix #790

### Removed

## [0.18.2] 2021-09-05
### Added

### Changed
- Fix #819 incorrect handling of test args caused by removing the executable path as first program arg in execve
- Now factor in try and return blocks in reachability calculation
- Remove erroneous filtering of function calls that take a single line with arguments present

### Removed

## [0.18.1] 2021-09-03
### Added

### Changed
- `--verbose` now calls cargo with `-v` flag
- Now handles string values for rustflags in .cargo/config not just a list of values
- [INTERNAL] If llvm coverage is enabled and test binary can't be loaded start with empty `TraceMap`
- Config parse errors are logged
- Setting the processor affinity now uses an existing core from the initial affinity mask instead of defaulting to the first one (see issue #817)

### Removed

## [0.18.0] 2021-06-28
### Added

### Changed
- Updated logging so for the build mode it says "launching binary" instead of
"launching test"
- Don't apply `--color` argument to test executables if "auto" to prevent issues
with tests that can't have color controlled
- Fix directory that `cargo clean` is run from
- Reduce number of cleans fixing issue where only last run-type was ran
- Clean without `cargo clean` removing directory to preserve coverage run delta reporting
- Set `CARGO_MANIFEST_DIR` when running doc tests
- Stop processing a DWARF line number program after the end sequence is hit
- If a breakpoint gets disabled due to instruction clash also disable the first breakpoint
that fell upon that aligned address
- Make percentage change in CLI printout two decimal places

### Removed

## [0.18.0-alpha2] 2021-04-16
### Added
- Check if user sets -Cdebuginfo and remove it #601
- INTERNAL Added ability to build with LLVM coverage instrumentation and detect
compiler support. This isn't enabled so should have no effect it's just the
start of the support work.
- Now factors in rustflags from toml files #528
- Now able to add to rustflags via CLI args and via tarpaulin config files
- Added `--skip-clean` arg as an inverse to `--force-clean` and made cleaning default

### Changed
- Make doctest prefix matching less specific as the naming convention changed again
- Ensure report is always generated if coverage is below failure threshold
- Rearrange crate internals and enable cross compilation for windows and macos.
This doesn't allow tarpaulin to work on these Operating Systems but it will
print an error and exit instead of failing to build
- Fixed `--force-clean` so it actually cleans the project
- Change event log to now contain a time for each event
- Add project name to coverage report in target dir to make things nicer for people
reusing a target dir for multiple projects (#710)

### Removed

## [0.18.0-alpha1] 2021-02-14
### Added
- Added `--color` option matching cargo arg
- `--follow-exec` option making exec tracing non-default
- `--jobs` option matching the one in cargo test

### Changed
- Check through memory map for the first entry belonging to the executable [FIX]
- Pass through the non-zero exit code from cargo (issue #627)
- Change doctest source resolution to accommodate for binary renaming in nightly
1.50.0
- Changed path prefix in doctests to go from workspace package root not project root
- Added source location to debug event logs
- Improve error message for building tests to include target name that failed
- Hidden file filtering only applied for folders inside project directory not
any folder on path. Fixes #682
- Removed unimplemented `toml` report

### Removed

## [0.17.0] - 2020-11-10 [YANKED]
### Added
- Now trace into executed binaries
- Added `--avoid-cfg-tarpaulin` flag to remove `--cfg=tarpaulin` from the
`RUSTFLAGS`

### Changed
- Address offset mapping has been added which allows us to compile binaries
without changing the relocation model
- Tie match patterns to a single logical line
- Check if unable to read file to string and skip source analysis for it if 
that's the case

### Removed

## [0.16.0] - 2020-11-02
### Added
- `--command` option to build and run a binary for testing CLI apps

### Changed
- Make `--run-types` and `--out` case insensitive
- Filter executables on command not run type to fix #610

### Removed

## [0.15.0] - 2020-10-17
### Added

### Changed
- Moved from `log` and `env_logger` to `tracing`
- Correct field name for `--fail-under` in config file from `fail_under` to 
`fail-under`
- Fix process deadlock when compiler diagnostic error or ICE occur
- Ignore non-project files when checking source locations in DWARF (issue #566)

### Removed

## [0.14.3] - 2020-08-31
### Added
- Added `--fail-under` flag to set minimum coverage required for a run
- Added `--print-rust-flags` and `--print-rustdoc-flags` to print the set of 
`RUSTFLAGS` and `RUSTDOCFLAGS` that can occur across all configs to aid user 
debugging
- Source analysis for group, await, async block, try and try block expressions
- `#[tarpaulin::skip]` and `#[cfg(not(tarpaulin_include))]` can now work in
file inner attributes.

### Changed
- Don't report coverage when not running tests
- Inline react scripts to HTML to allow rendering on more restrictive security
policies (issue #534)
- Check addresses are within .text section
- Apply line one filtering to all files not just src/main.rs

### Removed

## [0.14.2] - 2020-07-10
### Added
- Added `--all-targets` to config file

### Changed
- Actually pass `--all-targets` to cargo
- Merge more CLI options with active config (no-run, no-default-features, 
ignore-panics, forward-signals, run-ignored, release, count, all-features, 
all-targets, line-coverage, branch-coverage, offline, timeout, features, 
out, arguments passed to test executable, -Z)
- Update stats for all traces when they match a single address
- Correct handling of doc tests in workspaces as doctest name is relative to 
package root not workspace root
- Return an error if a doctest fails to compile
- Include files with no coverable lines in Html report
- `--ignore-panics` now ignores `assert_*` and `debug_assert*` macros

### Removed

## [0.14.1] - 2020-07-01
### Added
- run-types for lib, bins and all-targets
- `--tests` `--lib`, `--examples, `--bins`, `--doc`, `--benches`, 
`--all-targets` flags matching `cargo test`
- Add named test running and flags `--test`, `--example`, `--bin`, `--bench`
- Equivalent options for `--no-fail-fast` and `--profile`
- Filtering of `CARGO_HOME` contents when it exists in project directory
- `--debug` or `--dump-traces` now outputs a json log format that can be used 
to plot tarpaulin execution

### Changed
- Now merge run-types in configs

### Removed

## [0.14.0] - 2020-06-25
### Added
- Filtering for `cfg(not(tarpaulin_include))` also adding `--cfg=tarpaulin` to default config
- Support for tool attribute `#[tarpaulin::skip]`

### Changed

### Removed

# [0.13.4] - 2020-06-23 [YANKED]
### Added
- Add `--cfg=tarpaulin` to `RUSTFLAGS` this allows users to use
`#[cfg(tarpaulin)]` and `#[cfg(not(tarpaulin))]`

### Changed
- Don't run executables when `--no-run` provided
- `#[cfg(not(tarpaulin))]` blocks are ignored in source analysis

### Removed 

## [0.13.3] - 2020-06-06
### Added

### Changed
- Fix issue where doc tests could hang if stdout buffer filled (#402)
- No longer report test failure if a `should_panic` doc test is ran
- Clean pre-existing doc tests from target/doctests directory
- Always print stderr output from cargo when building project

### Removed

## [0.13.2] - 2020-05-25
### Added

### Changed
- Make features argument optional again

### Removed

## [0.13.1] - 2020-05-25
### Added

### Changed
- `frozen`, `locked`, `force-clean` and `ignore-tests` flags are now propagated
to feature configurations.
- `exclude` argument for packages is now propagated and any features existing
in the `package` list are removed to avoid conflicts
- Fixed regression where features weren't propagated

### Removed

## [0.13.0] - 2020-05-25
### Added
- Compilation target is now accepted through the `--target` parameter.

### Changed
- Examples coverage now runs the tests that would be ran with `cargo test --examples`
- Look up previous report from correct target directory.
- Added doc comments to ignorable lines in source analysis
- Feature configurations in `tarpaulin.toml` are now run in order of declaration.
- Compilation failure results in `cargo tarpaulin` execution failure.
- `workspace` flag is correctly propagated to feature configurations.
- `features` now takes in a string e.g. `"f1 f2"`, instead of an array of strings `["f1", "f2"]`.
- `packages` and `exclude` in workspace configurations are now read.

### Removed

## [0.12.4] - 2020-05-10
### Added

- The `CARGO_TARPAULIN_TARGET_DIR` environment variable may be used to set the
  default target directory for tarpaulin artifacts. The command line argument
  has precedence.

### Changed
- Find target folder from metadata if not provided and place reports there (fixes running from packages inside workspaces)
- Using date-locked toolchains no longer defaults to trying to use a toolchain with the channel name and no date
- The following CLI options now take effect even when a custom config file is
  in place: `output-dir`, `target-dir`, `root`, `coveralls`, `ciserver`,
  `report-uri`.

### Removed

## [0.12.3] - 2020-04-16
### Added
- Ignore hidden files and folders based on a dot prefix to the folder or filename 

### Changed
- Update object and if an ELF section can't be parsed return an io error instead of letting it continue 
with an empty section
- Removed forcing of `opt-level` to 0
- When `--debug` is provided now print the cargo command/arg list and pass `-vvv` to cargo
- Create target directory if option given via `--target-dir` doesn't exist

### Removed

## [0.12.2] 2020-04-11
### Changed
- Fill in `CARGO_PKG_NAME`, `CARG_PKG_VERSION`, `CARGO_PKG_AUTHORS` and 
`CARGO_MANIFEST_DIR` environment variables when launching tests
- Filter out executables where profile test is false and run type is `Tests`

## [0.12.1] 2020-04-09
### Added

### Changed
- Can now pass a list of values for `--run-types`

### Removed

### Fixed
- Get manifest directory for packages in workspace so working directory is the same as before 0.12.0

## [0.12.0] 2020-04-06
### Added
- Concept of logical lines to map multiple physical lines to a single line for statistics added for split lets statements

### Changed
- Reverted Dockerfiles to full images added dockerfiles with `-slim` postfix for slim images
- Added cURL to the slim images
- `todo!()` macros are now ignored with the `--ignore-panics` flag
- The HTML output report will no longer fail if a previous run contains a source file that no longer exists
- Process expression preceding method call in source analysis

### Removed

## [0.11.1] 2020-03-13
### Added
- Add support for JSON output, including public functions for querying reports programmatically.

### Changed
- Pulled `trace` function out of `run` in `main.rs` in order to expose public function for creating
  `TraceMap` structs.
- Moved Dockerfiles to slim images

## [0.11.0] 2020-02-26
### Added
- Change in coverage between last 2 runs in HTML report
- Filter attributes on match arms
- Add toml config files for multiple runs with merged reports and `--config` and `--ignore-config` options 

### Changed
- Now instrument multiple points in the same binary for the same line to remove false negatives
- Filter out constants from coverage results

### Removed

## [0.10.2] 2020-01-15
### Added

### Changed
- Dropped log dependency to 0.4.8 as later versions have been yanked

### Removed

## [0.10.1] 2020-01-15 [YANKED]
### Added
- Filtering of attributes on `loop`, `for` and `while` expressions
- Added support for `lcov.info` report

### Changed
- Updated dependencies including `Cargo` to mitigate #319

### Removed

## [0.10.0] 2019-12-07
### Added
- `--locked` and `--frozen` options to mirror `cargo test` options
- `--target-dir` option to mirror `cargo test` and `cargo build` options
- `--offline` option to mirror `cargo test` and `cargo build` options

### Changed
- Fixed issue where examples were ran with `RunType::Tests`
- No longer pass `--quiet` to examples
- Updated futures test for stable features
- Split up docker run stages to optimise build times and added `.dockerignore`

### Removed

## [0.9.2] 2019-11-19
### Added
- Added Benchmarks to `RunType` to allow coverage of benchmark tests to be collected
- Added Examples to `RunType` to allow coverage of examples to be collected
- Instructions for integration to Gitlab pipelines to `README.md`
- `--no-run` option to build tests and not collect coverage
- Added run-to-run coverage change reporting through saving the previous run in `target/tarpaulin/coverage.json`

### Changed

### Removed

## [0.9.1] 2019-10-30
### Added
- Sets an environment variable `TARPAULIN` to `1` when starting so inferiors can detect coverage runs
- Limit the processor affinity to a single core to solve #190

### Changed
- Switch from travis-ci to github actions

### Removed

## [0.9.0] 2019-10-03
### Added

### Changed
- Updated phrasing of error messages on invalid `--out` and `--output-dir` command line options
- Replaced error printout in statemachine with `log::error`
- Check callable arg count to prevent removing callables with no return from coverable lines
- Removed test-threads limit from traced tests solving #190
- Ignore empty executables generated by doctests with `no_run` annotation to avoid parsing errors

### Removed

## [0.8.7] 2019-09-21
### Added
- Created `CHANGELOG.md`
- Add `--manifest-path` option
- Add `--output-dir` option

### Changed
- Ignore lines containing "}else{"
- Use relative file paths to base_dir (env::current_dir() or --root option if set)
- Use `HashSet` for XML package deduplication in cobertura fixing a codecov rendering issue

### Removed

## [0.8.6] 2019-08-17

### Changed
- Updated dependencies including cargo so tarpaulin works with `default-run` manifest option

### Fixed
- Fixed function ignoring logic where non-test functions with the ignored attribute weren't ignored

## [0.8.5] 2019-07-27
### Changed
- Updated `README.md` for CircleCI
- Updated `README.md` instructions for Docker on Windows

### Fixed
- tarpaulin returns a non-zero error code if test compilation fails

## [0.8.4] 2019-06-09
### Added
- Added tests for covering match expressions
- Added tests for covering path expressions
- Added tests for doc-test coverage

### Fixed
- Fix unicode handling in json for html reports

## [0.8.3] 2019-05-26
### Added
- `span-locations` feature for `proc-macro2` removing need for semver-exempt and updated `README.md`

### Changed
- Added persistent URLs to HTML report when navigating source
- Updated `cargo`, `gimli`, `git`, `nix`, `object` and `quick-xml`

### Fixed
- Cobertura report now generates name attribute for the package tag

## [0.8.2] 2019-05-26 [YANKED]
- See 0.8.3 for changes

## [0.8.1] 2019-05-26 [YANKED]
- See 0.8.3 for changes

## [0.8.0] 2019-05-09
### Added
- Tarpaulin run type for doc-tests setting `RUSTDOCFLAGS` flag
- Added loading of Apple dSYM files
- Save non-persistent reports when debug flag is present
- Populate CI server information for coveralls
- Populate git info in coveralls report
- Debug prinouts for tarpaulin for debugging

### Changed
- Moved `statemachine` and `process_handling` modules in preparation for cross-platform support
- Go into closures in syntax analysis
- Moved state machine handling to use an event queue system
- Added more attributes for classes in Cobertura reports
- Updated `cargo`, `env_logger`, `failure`, `log` and `nix`
- Improved structure and layout of cobertura reports

### Fixed
- Added result de-duplication when using doc-tests
- Formatting for HTML characters in JSON files
- Correct path detection for HTML reports
- Made test paths relative to Cargo manifest

## [0.7.0] 2019-01-08
### Added
- Failure crate for improved error handling
- Added HTML reports
- Added pull-request template

### Changed
- Moved to Rust 2018 edition

## [0.6.11] 2019-01-03
### Added
- `--Release` option to run tarpaulin with tests built in release mode
- Tests for coverage of assign operations

### Changed
- Changed `--skip-clean` to `--force-clean` to make skipping clean default
- Visit return statements in `source_analysis` to handle attributes
- Updated `cargo`, `fallible-iterator`, `libc`, `rustc-demangle`, `syn`
- Updated Dockerfile for rust 2018 and `procmacro2_semver_exempt` working on stable

### Removed
- Removed `publish-lockfile` from `Cargo.toml`

## [0.6.10] 2018-12-03
### Changed
- Updated `nix`, `regex`, and `syn`<|MERGE_RESOLUTION|>--- conflicted
+++ resolved
@@ -3,15 +3,14 @@
 From 2019 onwards, all notable changes to tarpaulin will be documented in this
 file.
 
-<<<<<<< HEAD
+
 ## [Unreleased]
 ### Changed
 - Don't disable ASLR if it's already disabled
-=======
+
 ## [0.27.1] 2023-10-02
 ### Changed
 - Restore casing of enum clap arguments e.g. `--out` so they match old behaviour
->>>>>>> 177fa281
 
 ## [0.27.0] 2023-09-17
 ### Added
